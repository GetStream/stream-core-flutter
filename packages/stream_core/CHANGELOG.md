## Upcoming

### ✨ Features

<<<<<<< HEAD
- Added location-based filtering support with `LocationCoordinate`, `Distance`, `CircularRegion`,
  and `BoundingBox`
=======
- Added `insertAt` parameter to `upsert` for controlling insertion position of new elements
>>>>>>> 25ecdbca

## 0.3.1

### ✨ Features

- Added `updateWhere` method for updating elements matching a filter condition
- Added `batchReplace` method for replacing multiple elements based on matching keys
- Added `insertUnique` method for inserting elements ensuring uniqueness by key with optional sorting
- Added `update` parameter to `upsert` for custom merge logic when replacing existing elements
- Added `update` parameter to `batchReplace` for custom merge logic
- Added `update` parameter to `sortedUpsert` for custom merge logic when replacing existing elements

### 🐛 Bug Fixes

- Fixed `StreamDioException.toClientException()` not handling invalid JSON strings gracefully

## 0.3.0

### 💥 BREAKING CHANGES

- `FilterField` now requires a value getter function `Object? Function(T)`
- Filter classes renamed (e.g., `EqualOperator` → `Equal`, `AndOperator` → `And`)
- `Filter` signature changed to `Filter<T extends Object>`

### ✨ Features

- Added `matches(T other)` method for client-side filtering with PostgreSQL-like semantics
- Added utility functions for deep equality, subset containment, and type-safe comparisons
- Enhanced `Sort` comparator to handle incompatible types safely

## 0.2.0

### 💥 BREAKING CHANGES

- Renamed `AppLifecycleStateProvider` to `LifecycleStateProvider` and `AppLifecycleState` to `LifecycleState`

### ✨ Features

- Added `keepConnectionAliveInBackground` option to `ConnectionRecoveryHandler`
- Added `unknown` state to `NetworkState` and `LifecycleState` enums

### 🐛 Bug Fixes

- Fixed `onClose()` not being called when disconnecting during connecting state
- Fixed unnecessary reconnection attempts when network is offline
- Fixed existing connections not being closed before opening new ones

## 0.1.0

- Initial release<|MERGE_RESOLUTION|>--- conflicted
+++ resolved
@@ -2,12 +2,9 @@
 
 ### ✨ Features
 
-<<<<<<< HEAD
 - Added location-based filtering support with `LocationCoordinate`, `Distance`, `CircularRegion`,
   and `BoundingBox`
-=======
 - Added `insertAt` parameter to `upsert` for controlling insertion position of new elements
->>>>>>> 25ecdbca
 
 ## 0.3.1
 
